//! A simple example to change colours of a WS2812/NeoPixel compatible LED.
//!
//! It is set to pin 18 which some dev boards have connected to a compatible LED.
//!
//! This example demonstrates the use of [`FixedLengthSignal`][crate::rmt::FixedLengthSignal] which
//! lives on the stack and requires a known length before creating it.
//!
//! There is a similar implementation in the esp-idf project:
//! https://github.com/espressif/esp-idf/tree/20847eeb96/examples/peripherals/rmt/led_strip
//!
//! Datasheet (PDF) for a WS2812, which explains how the pulses are to be sent:
//! https://cdn-shop.adafruit.com/datasheets/WS2812.pdf

use core::time::Duration;

use embedded_hal::delay::blocking::DelayUs;

use esp_idf_hal::delay::Ets;
use esp_idf_hal::peripherals::Peripherals;
<<<<<<< HEAD
use esp_idf_hal::rmt::config::Config;
=======
use esp_idf_hal::rmt::config::TransmitConfig;
>>>>>>> 341fc871
use esp_idf_hal::rmt::*;

fn main() -> anyhow::Result<()> {
    esp_idf_sys::link_patches();

    let peripherals = Peripherals::take().unwrap();
    let led = peripherals.pins.gpio18;
    let channel = peripherals.rmt.channel0;
<<<<<<< HEAD
    let config = Config::new().clock_divider(1);
=======
    let config = TransmitConfig::new().clock_divider(1);
>>>>>>> 341fc871
    let mut tx = RmtDriver::new(channel, led, &config)?;

    let rgbs = [0xff0000, 0xffff00, 0x00ffff, 0x00ff00, 0xa000ff];
    loop {
        for rgb in rgbs {
            let ticks_hz = tx.counter_clock()?;
            let t0h = Pulse::new_with_duration(ticks_hz, PinState::High, &ns(350))?;
            let t0l = Pulse::new_with_duration(ticks_hz, PinState::Low, &ns(800))?;
            let t1h = Pulse::new_with_duration(ticks_hz, PinState::High, &ns(700))?;
            let t1l = Pulse::new_with_duration(ticks_hz, PinState::Low, &ns(600))?;

            let mut signal = FixedLengthSignal::<24>::new();
            for i in 0..24 {
                let bit = 2_u32.pow(i) & rgb != 0;
                let (high_pulse, low_pulse) = if bit { (t1h, t1l) } else { (t0h, t0l) };
                signal.set(i as usize, &(high_pulse, low_pulse))?;
            }
            tx.start_blocking(&signal)?;
            Ets.delay_ms(1000)?;
        }
    }
}

fn ns(nanos: u64) -> Duration {
    Duration::from_nanos(nanos)
}<|MERGE_RESOLUTION|>--- conflicted
+++ resolved
@@ -17,11 +17,7 @@
 
 use esp_idf_hal::delay::Ets;
 use esp_idf_hal::peripherals::Peripherals;
-<<<<<<< HEAD
-use esp_idf_hal::rmt::config::Config;
-=======
 use esp_idf_hal::rmt::config::TransmitConfig;
->>>>>>> 341fc871
 use esp_idf_hal::rmt::*;
 
 fn main() -> anyhow::Result<()> {
@@ -30,11 +26,7 @@
     let peripherals = Peripherals::take().unwrap();
     let led = peripherals.pins.gpio18;
     let channel = peripherals.rmt.channel0;
-<<<<<<< HEAD
-    let config = Config::new().clock_divider(1);
-=======
     let config = TransmitConfig::new().clock_divider(1);
->>>>>>> 341fc871
     let mut tx = RmtDriver::new(channel, led, &config)?;
 
     let rgbs = [0xff0000, 0xffff00, 0x00ffff, 0x00ff00, 0xa000ff];
