//! Play a song using a piezo buzzer.
//!
//! Should play "Ode to Joy" on pin 17.
//!
//! Based off the ESP-IDF rmt musical buzzer example:
//! https://github.com/espressif/esp-idf/blob/b092fa073047c957545a0ae9504f04972a8c6d74/examples/peripherals/rmt/musical_buzzer/main/musical_buzzer_example_main.c
use core::time::Duration;

use embedded_hal::delay::blocking::DelayUs;

use esp_idf_hal::delay::Ets;
use esp_idf_hal::peripherals::Peripherals;
<<<<<<< HEAD
use esp_idf_hal::rmt::config::{Config, Loop};
=======
use esp_idf_hal::rmt::config::{Loop, TransmitConfig};
>>>>>>> 341fc871
use esp_idf_hal::rmt::*;

use notes::*;

fn main() -> anyhow::Result<()> {
    esp_idf_sys::link_patches();

    let peripherals = Peripherals::take().unwrap();
    let led = peripherals.pins.gpio17;
    let channel = peripherals.rmt.channel0;
<<<<<<< HEAD
    let config = Config::new().looping(Loop::Endless);
=======
    let config = TransmitConfig::new().looping(Loop::Endless);
>>>>>>> 341fc871
    let mut tx: RmtDriver<'static, _> = RmtDriver::new(channel, led, &config)?;

    loop {
        play_song(&mut tx, ODE_TO_JOY)?;
        Ets.delay_ms(3000)?;
    }
}

pub fn play_song(
    tx: &mut RmtDriver<'static, impl RmtChannel>,
    song: &[NoteValue],
) -> anyhow::Result<()> {
    for note_value in song {
        play_note(tx, note_value.note.0, note_value.duration)?;
    }
    Ok(())
}

pub fn play_note(
    tx: &mut RmtDriver<'static, impl RmtChannel>,
    pitch: u16,
    duration: Duration,
) -> anyhow::Result<()> {
    // Calculate the frequency for a piezo buzzer.
    let ticks_hz = tx.counter_clock()?;
    let tick_count = (ticks_hz.0 as u128 / pitch as u128 / 2_u128) as u16;
    let ticks = PulseTicks::new(tick_count)?;

    // Add high and low pulses for the tick duration.
    let on = Pulse::new(PinState::High, ticks);
    let off = Pulse::new(PinState::Low, ticks);
    let mut signal = FixedLengthSignal::<1>::new();
    signal.set(0, &(on, off))?;

    // Play the note for the 80% of the duration.
    tx.start(signal)?;
    Ets.delay_ms((80 * duration.as_millis() / 100) as u32)?;

    // Small pause between notes, 20% of the specified duration.
    tx.stop()?;
    Ets.delay_ms((20 * duration.as_millis() / 100) as u32)?;

    Ok(())
}

#[derive(Debug)]
pub struct Note(u16);

pub mod notes {
    use crate::Note;

    #[allow(dead_code)]
    pub const A4: Note = Note(440);
    pub const AS4: Note = Note(466);
    pub const B4: Note = Note(494);
    pub const C5: Note = Note(523);
    pub const CS5: Note = Note(554);
    pub const D5: Note = Note(587);
    pub const DS5: Note = Note(622);
    pub const E5: Note = Note(659);
    pub const F5: Note = Note(698);
    pub const FS5: Note = Note(740);
    pub const G5: Note = Note(784);
    pub const GS5: Note = Note(831);
    pub const A5: Note = Note(880);
}

#[derive(Debug)]
pub struct NoteValue {
    note: Note,
    duration: Duration,
}

macro_rules! n {
    ($n: expr, $duration: expr) => {
        NoteValue {
            note: $n,
            duration: Duration::from_millis($duration),
        }
    };
}

const ODE_TO_JOY: &[NoteValue] = &[
    n!(FS5, 400),
    n!(FS5, 600),
    n!(G5, 400),
    n!(A5, 400),
    n!(A5, 400),
    n!(G5, 400),
    n!(FS5, 400),
    n!(E5, 400),
    n!(D5, 400),
    n!(D5, 400),
    n!(E5, 400),
    n!(FS5, 400),
    n!(FS5, 400),
    n!(FS5, 200),
    n!(E5, 200),
    n!(E5, 800),
    n!(FS5, 400),
    n!(FS5, 600),
    n!(G5, 400),
    n!(A5, 400),
    n!(A5, 400),
    n!(G5, 400),
    n!(FS5, 400),
    n!(E5, 400),
    n!(D5, 400),
    n!(D5, 400),
    n!(E5, 400),
    n!(FS5, 400),
    n!(E5, 400),
    n!(E5, 200),
    n!(D5, 200),
    n!(D5, 800),
    n!(E5, 400),
    n!(E5, 400),
    n!(FS5, 400),
    n!(D5, 400),
    n!(E5, 400),
    n!(FS5, 200),
    n!(G5, 200),
    n!(FS5, 400),
    n!(D5, 400),
    n!(E5, 400),
    n!(FS5, 200),
    n!(G5, 200),
    n!(FS5, 400),
    n!(E5, 400),
    n!(D5, 400),
    n!(E5, 400),
    n!(A4, 400),
    n!(A4, 400),
    n!(FS5, 400),
    n!(FS5, 600),
    n!(G5, 400),
    n!(A5, 400),
    n!(A5, 400),
    n!(G5, 400),
    n!(FS5, 400),
    n!(E5, 400),
    n!(D5, 400),
    n!(D5, 400),
    n!(E5, 400),
    n!(FS5, 400),
    n!(E5, 400),
    n!(E5, 200),
    n!(D5, 200),
    n!(D5, 800),
];<|MERGE_RESOLUTION|>--- conflicted
+++ resolved
@@ -10,11 +10,7 @@
 
 use esp_idf_hal::delay::Ets;
 use esp_idf_hal::peripherals::Peripherals;
-<<<<<<< HEAD
-use esp_idf_hal::rmt::config::{Config, Loop};
-=======
 use esp_idf_hal::rmt::config::{Loop, TransmitConfig};
->>>>>>> 341fc871
 use esp_idf_hal::rmt::*;
 
 use notes::*;
@@ -25,11 +21,7 @@
     let peripherals = Peripherals::take().unwrap();
     let led = peripherals.pins.gpio17;
     let channel = peripherals.rmt.channel0;
-<<<<<<< HEAD
-    let config = Config::new().looping(Loop::Endless);
-=======
     let config = TransmitConfig::new().looping(Loop::Endless);
->>>>>>> 341fc871
     let mut tx: RmtDriver<'static, _> = RmtDriver::new(channel, led, &config)?;
 
     loop {
