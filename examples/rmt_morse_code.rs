//! RMT Transmit Example -- Morse Code
//!
//! To try this out, connect a piezo buzzer via a resistor into pin 17. It should repeat "HELLO"
//! in morse code.
//!
//! Set pin 16 to low to stop the signal and make the buzzer sound "GOODBYE" in morse code.
//!
//! Example loosely based off which has a circuit you can follow.
//! https://github.com/espressif/esp-idf/tree/master/examples/peripherals/rmt/morse_code
//!
//! This example demonstrates:
//! * A carrier signal.
//! * Looping.
//! * Background sending.
//! * Taking a [`Pin`] and [`Channel`] by ref mut, so that they can be used again later.
//!
use embedded_hal::delay::blocking::DelayUs;

use esp_idf_hal::delay::Ets;
use esp_idf_hal::gpio::*;
use esp_idf_hal::peripheral::*;
use esp_idf_hal::peripherals::Peripherals;
<<<<<<< HEAD
use esp_idf_hal::rmt::config::{CarrierConfig, Config, DutyPercent, Loop};
=======
use esp_idf_hal::rmt::config::{CarrierConfig, DutyPercent, Loop, TransmitConfig};
>>>>>>> 341fc871
use esp_idf_hal::rmt::*;
use esp_idf_hal::units::FromValueType;

fn main() -> anyhow::Result<()> {
    esp_idf_sys::link_patches();

    let peripherals = Peripherals::take().unwrap();
    let mut channel = peripherals.rmt.channel0;
    let mut led = peripherals.pins.gpio17;
    let stop = peripherals.pins.gpio16;

    let carrier = CarrierConfig::new()
        .duty_percent(DutyPercent::new(50)?)
        .frequency(611.Hz());
    let mut config = Config::new()
        .carrier(Some(carrier))
        .looping(Loop::Endless)
        .clock_divider(255);

    let tx = send_morse_code(&mut channel, &mut led, &config, "HELLO ")?;

    let stop = PinDriver::input(stop)?;

    println!("Keep sending until pin {} is set low.", stop.pin());

    while stop.is_high() {
        Ets.delay_ms(100)?;
    }

    println!("Pin {} set to low. Stopped.", stop.pin());

    // Release pin and channel so we can use them again.
    drop(tx);

    // Wait so the messages don't get garbled.
    Ets.delay_ms(3000)?;

    // Now send a single message and stop.
    println!("Saying GOODBYE!");
    config.looping = Loop::None;
    send_morse_code(channel, led, &config, "GOODBYE")?;

    Ok(())
}

fn send_morse_code<'d>(
    channel: impl Peripheral<P = CHANNEL0> + 'd,
    led: impl Peripheral<P = impl OutputPin> + 'd,
<<<<<<< HEAD
    config: &Config,
=======
    config: &TransmitConfig,
>>>>>>> 341fc871
    message: &str,
) -> anyhow::Result<RmtDriver<'d, CHANNEL0>> {
    println!("Sending morse message '{}'.", message);

    let mut signal = VariableLengthSignal::new();
    let pulses = str_pulses(message);
    // We've been collecting `Pulse` but `VariableLengthSignal` needs `&Pulse`:
    let pulses: Vec<&Pulse> = pulses.iter().collect();
    signal.push(pulses)?;

    let mut tx = RmtDriver::new(channel, led, &config)?;
    tx.start(signal)?;

    // Return `tx` so we can release the pin and channel later.
    Ok(tx)
}

fn high() -> Pulse {
    Pulse::new(PinState::High, PulseTicks::max())
}

fn low() -> Pulse {
    Pulse::new(PinState::Low, PulseTicks::max())
}

enum Code {
    Dot,
    Dash,
    WordGap,
}

impl Code {
    pub fn push_pulse(&self, pulses: &mut Vec<Pulse>) {
        match &self {
            Code::Dot => pulses.extend_from_slice(&[high(), low()]),
            Code::Dash => pulses.extend_from_slice(&[high(), high(), high(), low()]),
            Code::WordGap => pulses.extend_from_slice(&[low(), low(), low(), low(), low(), low()]),
        }
    }
}

fn find_codes(c: &char) -> &'static [Code] {
    for (found, codes) in CODES.iter() {
        if found == c {
            return codes;
        }
    }
    &[]
}

fn str_pulses(s: &str) -> Vec<Pulse> {
    let mut pulses = vec![];
    for c in s.chars() {
        for code in find_codes(&c) {
            code.push_pulse(&mut pulses);
        }

        // Create a gap after each symbol.
        pulses.push(low());
        pulses.push(low());
    }
    pulses
}

const CODES: &[(char, &[Code])] = &[
    (' ', &[Code::WordGap]),
    ('A', &[Code::Dot, Code::Dash]),
    ('B', &[Code::Dash, Code::Dot, Code::Dot, Code::Dot]),
    ('C', &[Code::Dash, Code::Dot, Code::Dash, Code::Dot]),
    ('D', &[Code::Dash, Code::Dot, Code::Dot]),
    ('E', &[Code::Dot]),
    ('F', &[Code::Dot, Code::Dot, Code::Dash, Code::Dot]),
    ('G', &[Code::Dash, Code::Dash, Code::Dot]),
    ('H', &[Code::Dot, Code::Dot, Code::Dot, Code::Dot]),
    ('I', &[Code::Dot, Code::Dot]),
    ('J', &[Code::Dot, Code::Dash, Code::Dash, Code::Dash]),
    ('K', &[Code::Dash, Code::Dot, Code::Dash]),
    ('L', &[Code::Dot, Code::Dash, Code::Dot, Code::Dot]),
    ('M', &[Code::Dash, Code::Dash]),
    ('N', &[Code::Dash, Code::Dot]),
    ('O', &[Code::Dash, Code::Dash, Code::Dash]),
    ('P', &[Code::Dot, Code::Dash, Code::Dash, Code::Dot]),
    ('Q', &[Code::Dash, Code::Dash, Code::Dot, Code::Dash]),
    ('R', &[Code::Dot, Code::Dash, Code::Dot]),
    ('S', &[Code::Dot, Code::Dot, Code::Dot]),
    ('T', &[Code::Dash]),
    ('U', &[Code::Dot, Code::Dot, Code::Dash]),
    ('V', &[Code::Dot, Code::Dot, Code::Dot, Code::Dash]),
    ('W', &[Code::Dot, Code::Dash, Code::Dash]),
    ('X', &[Code::Dash, Code::Dot, Code::Dot, Code::Dash]),
    ('Y', &[Code::Dash, Code::Dot, Code::Dash, Code::Dash]),
    ('Z', &[Code::Dash, Code::Dash, Code::Dot, Code::Dot]),
];<|MERGE_RESOLUTION|>--- conflicted
+++ resolved
@@ -20,11 +20,7 @@
 use esp_idf_hal::gpio::*;
 use esp_idf_hal::peripheral::*;
 use esp_idf_hal::peripherals::Peripherals;
-<<<<<<< HEAD
-use esp_idf_hal::rmt::config::{CarrierConfig, Config, DutyPercent, Loop};
-=======
 use esp_idf_hal::rmt::config::{CarrierConfig, DutyPercent, Loop, TransmitConfig};
->>>>>>> 341fc871
 use esp_idf_hal::rmt::*;
 use esp_idf_hal::units::FromValueType;
 
@@ -73,11 +69,7 @@
 fn send_morse_code<'d>(
     channel: impl Peripheral<P = CHANNEL0> + 'd,
     led: impl Peripheral<P = impl OutputPin> + 'd,
-<<<<<<< HEAD
-    config: &Config,
-=======
     config: &TransmitConfig,
->>>>>>> 341fc871
     message: &str,
 ) -> anyhow::Result<RmtDriver<'d, CHANNEL0>> {
     println!("Sending morse message '{}'.", message);
