--- conflicted
+++ resolved
@@ -78,11 +78,7 @@
     let pulses: Vec<&Pulse> = pulses.iter().collect();
     signal.push(pulses)?;
 
-<<<<<<< HEAD
     let mut tx = TxRmtDriver::new(channel, led, config)?;
-=======
-    let mut tx = RmtDriver::new(channel, led, config)?;
->>>>>>> db54a533
     tx.start(signal)?;
 
     // Return `tx` so we can release the pin and channel later.
