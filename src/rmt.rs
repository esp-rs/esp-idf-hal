--- conflicted
+++ resolved
@@ -57,43 +57,23 @@
 #[cfg(feature = "alloc")]
 extern crate alloc;
 
-use crate::gpio::InputPin;
-use crate::gpio::OutputPin;
-use crate::units::Hertz;
-
 #[cfg(feature = "alloc")]
 use alloc::vec::Vec;
-pub use chip::*;
-use config::ReceiveConfig;
-use config::TransmitConfig;
 use core::cell::UnsafeCell;
-<<<<<<< HEAD
-use core::convert::TryFrom;
-use core::time::Duration;
+
 use esp_idf_sys::*;
 
-=======
->>>>>>> 341fc871
-
-use esp_idf_sys::*;
-
+use crate::gpio::InputPin;
 use crate::gpio::OutputPin;
 use crate::peripheral::{Peripheral, PeripheralRef};
 use crate::units::Hertz;
 
-<<<<<<< HEAD
-use config::Config;
+use config::TransmitConfig;
 
 pub use chip::*;
 
-=======
-use config::TransmitConfig;
-
-pub use chip::*;
-
 pub type RmtTransmitConfig = config::TransmitConfig;
 
->>>>>>> 341fc871
 /// A `Low` (0) or `High` (1) state for a pin.
 #[derive(Debug, Copy, Clone, Eq, PartialEq)]
 pub enum PinState {
@@ -194,11 +174,7 @@
         / 1_000_000_000)
 }
 
-<<<<<<< HEAD
-pub type RmtConfig = config::Config;
-=======
 pub type RmtConfig = config::TransmitConfig;
->>>>>>> 341fc871
 
 /// Types used for configuring the [`rmt`][crate::rmt] module.
 ///
@@ -310,11 +286,7 @@
         pub aware_dfs: bool,
     }
 
-<<<<<<< HEAD
-    impl Config {
-=======
     impl TransmitConfig {
->>>>>>> 341fc871
         pub fn new() -> Self {
             Self {
                 aware_dfs: false,
@@ -357,7 +329,6 @@
         }
     }
 
-<<<<<<< HEAD
     /// Used when creating a [`Receive`][crate::rmt::Receive] instance.
     pub struct ReceiveConfig {
         pub clock_divider: u8,
@@ -418,9 +389,6 @@
         }
         
     impl Default for Config {
-=======
-    impl Default for TransmitConfig {
->>>>>>> 341fc871
         /// Defaults from `<https://github.com/espressif/esp-idf/blob/master/components/driver/include/driver/rmt.h#L101>`
         fn default() -> Self {
             Self::new()
@@ -446,11 +414,7 @@
     pub fn new(
         channel: impl Peripheral<P = C> + 'd,
         pin: impl Peripheral<P = impl OutputPin> + 'd,
-<<<<<<< HEAD
-        config: &Config,
-=======
         config: &TransmitConfig,
->>>>>>> 341fc871
     ) -> Result<Self, EspError> {
         crate::into_ref!(channel, pin);
 
