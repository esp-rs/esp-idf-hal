--- conflicted
+++ resolved
@@ -357,216 +357,6 @@
     }
 }
 
-<<<<<<< HEAD
-pub struct SpiBusDriver<T> {
-    _lock: Lock,
-    handle: Device,
-    _driver: T,
-    trans_len: usize,
-    hardware_cs: bool,
-    keep_cs_active: bool,
-}
-
-impl<T> SpiBusDriver<T> {
-    pub fn new<'d>(driver: T, config: &config::Config) -> Result<Self, EspError>
-    where
-        T: BorrowMut<SpiDriver<'d>>,
-    {
-        let conf = spi_device_interface_config_t {
-            spics_io_num: -1,
-            clock_speed_hz: config.baudrate.0 as i32,
-            mode: data_mode_to_u8(config.data_mode),
-            queue_size: 1,
-            flags: if config.write_only {
-                SPI_DEVICE_NO_DUMMY
-            } else {
-                0_u32
-            } | config.duplex.as_flags()
-                | config.bit_order.as_flags(),
-            cs_ena_pretrans: config.cs_pre_delay_us.unwrap_or(0),
-            cs_ena_posttrans: config.cs_post_delay_us.unwrap_or(0),
-            ..Default::default()
-        };
-
-        let mut handle: spi_device_handle_t = ptr::null_mut();
-        esp!(unsafe { spi_bus_add_device(driver.borrow().host(), &conf, &mut handle as *mut _) })?;
-
-        let device = Device(handle, true);
-
-        let lock = Lock::new(handle)?;
-
-        let trans_len = driver.borrow().max_transfer_size;
-
-        Ok(Self {
-            _lock: lock,
-            handle: device,
-            _driver: driver,
-            trans_len,
-            hardware_cs: false,
-            keep_cs_active: false,
-        })
-    }
-
-    // Full-Duplex Mode:
-    // The internal hardware 16*4 u8 FIFO buffer (shared for read/write) is not cleared
-    // between transactions (read/write/transfer)
-    // This can lead to rewriting the internal buffer to MOSI on a read call
-    pub fn read(&mut self, words: &mut [u8]) -> Result<(), EspError> {
-        let mut it = words.chunks_mut(self.trans_len).peekable();
-        while let Some(read_chunk) = it.next() {
-            self.polling_transmit(
-                read_chunk.as_mut_ptr(),
-                ptr::null(),
-                read_chunk.len(),
-                read_chunk.len(),
-                it.peek().is_some(),
-            )?;
-        }
-
-        Ok(())
-    }
-
-    // Full-Duplex Mode:
-    // The internal hardware 16*4 u8 FIFO buffer (shared for read/write) is not cleared
-    // between transactions ( read/write/transfer)
-    // This can lead to re-reading the last internal buffer MOSI msg, in case the Slave failes to send a msg
-    pub fn write(&mut self, words: &[u8]) -> Result<(), EspError> {
-        let mut it = words.chunks(self.trans_len).peekable();
-        while let Some(write_chunk) = it.next() {
-            self.polling_transmit(
-                ptr::null_mut(),
-                write_chunk.as_ptr(),
-                write_chunk.len(),
-                0,
-                it.peek().is_some(),
-            )?;
-        }
-
-        Ok(())
-    }
-    // In non-DMA mode, it will internally split the transfers every 64 bytes (max_transf_len).
-    // -1: If the read and write buffers are not of the same length, it will first transfer the common buffer length
-    // and then (separately aligned) the remaining buffer.
-    // -2: Expect a delay time between every internally split (64-byte or remainder) package.
-
-    // Half-Duplex & Half-3-Duplex Mode:
-    // Data will be split into 64-byte write/read sections.
-    // Example: write: [u8;96] - read [u8; 160]
-    // Package 1: write 64, read 64 -> Package 2: write 32, read 32 -> Package 3: write 0, read 64.
-    // Note that the first "package" is a 128-byte clock out while the later are respectively 64 bytes.
-    pub fn transfer(&mut self, read: &mut [u8], write: &[u8]) -> Result<(), EspError> {
-        let more_chunks = read.len() != write.len();
-        let common_length = min(read.len(), write.len());
-        let common_read = read[0..common_length].chunks_mut(self.trans_len);
-        let common_write = write[0..common_length].chunks(self.trans_len);
-
-        let mut it = common_read.zip(common_write).peekable();
-        while let Some((read_chunk, write_chunk)) = it.next() {
-            self.polling_transmit(
-                read_chunk.as_mut_ptr(),
-                write_chunk.as_ptr(),
-                read_chunk.len(), //read/write chunk implicitly always same length because of common_length
-                read_chunk.len(),
-                it.peek().is_some() || more_chunks,
-            )?;
-        }
-
-        match read.len().cmp(&write.len()) {
-            Ordering::Equal => { /* Nothing left to do */ }
-            Ordering::Greater => {
-                // Read remainder
-                self.read(&mut read[write.len()..])?;
-            }
-            Ordering::Less => {
-                // Write remainder
-                self.write(&write[read.len()..])?;
-            }
-        }
-
-        Ok(())
-    }
-
-    pub fn transfer_in_place(&mut self, words: &mut [u8]) -> Result<(), EspError> {
-        let mut it = words.chunks_mut(self.trans_len).peekable();
-        while let Some(chunk) = it.next() {
-            let ptr = chunk.as_mut_ptr();
-            let len = chunk.len();
-            self.polling_transmit(ptr, ptr, len, len, it.peek().is_some())?;
-        }
-
-        Ok(())
-    }
-
-    pub fn flush(&mut self) -> Result<(), EspError> {
-        // Since we use polling transactions, flushing isn't required.
-        // In future, when DMA is available spi_device_get_trans_result
-        // will be called here.
-        Ok(())
-    }
-
-    fn polling_transmit(
-        &mut self,
-        read: *mut u8,
-        write: *const u8,
-        transaction_length: usize,
-        rx_length: usize,
-        keep_cs_active: bool,
-    ) -> Result<(), EspError> {
-        polling_transmit(
-            self.handle.0,
-            read,
-            write,
-            transaction_length,
-            rx_length,
-            (self.hardware_cs && self.keep_cs_active) || keep_cs_active,
-        )
-    }
-}
-
-impl<T> embedded_hal::spi::ErrorType for SpiBusDriver<T> {
-    type Error = SpiError;
-}
-
-impl<T> SpiBusFlush for SpiBusDriver<T> {
-    fn flush(&mut self) -> Result<(), Self::Error> {
-        SpiBusDriver::flush(self).map_err(to_spi_err)
-    }
-}
-
-impl<T> SpiBusRead for SpiBusDriver<T> {
-    fn read(&mut self, words: &mut [u8]) -> Result<(), Self::Error> {
-        SpiBusDriver::read(self, words).map_err(to_spi_err)
-    }
-}
-
-impl<T> SpiBusWrite for SpiBusDriver<T> {
-    fn write(&mut self, words: &[u8]) -> Result<(), Self::Error> {
-        SpiBusDriver::write(self, words).map_err(to_spi_err)
-    }
-}
-
-impl<T> SpiBus for SpiBusDriver<T> {
-    fn transfer(&mut self, read: &mut [u8], write: &[u8]) -> Result<(), Self::Error> {
-        SpiBusDriver::transfer(self, read, write).map_err(to_spi_err)
-    }
-
-    fn transfer_in_place(&mut self, words: &mut [u8]) -> Result<(), Self::Error> {
-        SpiBusDriver::transfer_in_place(self, words).map_err(to_spi_err)
-    }
-}
-
-struct Device(spi_device_handle_t, bool);
-
-impl Drop for Device {
-    fn drop(&mut self) {
-        if self.1 {
-            esp!(unsafe { spi_bus_remove_device(self.0) }).unwrap();
-        }
-    }
-}
-
-=======
->>>>>>> 98d064f0
 pub struct SpiDriver<'d> {
     host: u8,
     max_transfer_size: usize,
@@ -723,12 +513,9 @@
                 0_u32
             } | config.duplex.as_flags()
                 | config.bit_order.as_flags(),
-<<<<<<< HEAD
             cs_ena_pretrans: config.cs_pre_delay_us.unwrap_or(0),
             cs_ena_posttrans: config.cs_post_delay_us.unwrap_or(0),
-=======
             post_cb: Some(spi_notify),
->>>>>>> 98d064f0
             ..Default::default()
         };
 
