//! Error types

use core::fmt::{self, Display, Formatter};

pub use embedded_io::*;

use crate::sys::EspError;

#[derive(Copy, Clone, PartialEq, Eq, Debug)]
pub struct EspIOError(pub EspError);

impl Error for EspIOError {
    fn kind(&self) -> ErrorKind {
        ErrorKind::Other
    }
}

impl From<EspError> for EspIOError {
    fn from(e: EspError) -> Self {
        EspIOError(e)
    }
}

impl Display for EspIOError {
    fn fmt(&self, f: &mut Formatter<'_>) -> fmt::Result {
        self.0.fmt(f)
    }
}

#[cfg(feature = "std")]
impl std::error::Error for EspIOError {}

<<<<<<< HEAD
#[cfg(feature = "std")]
impl From<EspIOError> for std::io::Error {
    fn from(e: EspIOError) -> Self {
        std::io::Error::other(e)
    }
}

#[cfg(feature = "nightly")]
=======
>>>>>>> 1093fb96
pub mod asynch {
    pub use embedded_io_async::*;
}<|MERGE_RESOLUTION|>--- conflicted
+++ resolved
@@ -30,7 +30,6 @@
 #[cfg(feature = "std")]
 impl std::error::Error for EspIOError {}
 
-<<<<<<< HEAD
 #[cfg(feature = "std")]
 impl From<EspIOError> for std::io::Error {
     fn from(e: EspIOError) -> Self {
@@ -38,9 +37,6 @@
     }
 }
 
-#[cfg(feature = "nightly")]
-=======
->>>>>>> 1093fb96
 pub mod asynch {
     pub use embedded_io_async::*;
 }