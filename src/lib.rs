--- conflicted
+++ resolved
@@ -52,11 +52,8 @@
 #[cfg(not(feature = "riscv-ulp-hal"))]
 pub mod reset;
 #[cfg(not(feature = "riscv-ulp-hal"))]
-<<<<<<< HEAD
-=======
 pub mod rmt;
 #[cfg(not(feature = "riscv-ulp-hal"))]
->>>>>>> 341fc871
 pub mod spi;
 #[cfg(not(feature = "riscv-ulp-hal"))]
 pub mod task;
