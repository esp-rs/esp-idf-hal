# Changelog

All notable changes to this project will be documented in this file.

The format is based on [Keep a Changelog](https://keepachangelog.com/en/1.0.0/),
and this project adheres to [Semantic Versioning](https://semver.org/spec/v2.0.0.html).

## [Unreleased]

### Added
- `Send` for `AsyncCanDriver`

### Fixed
- Fix the SDMMC driver for ESP-IDF V5.5+
<<<<<<< HEAD
- Replace Arc with Rc in ledc_threads example (#514)
=======
- Fix outdated task docs
>>>>>>> a3878917

## [0.45.2] - 2025-01-15

### Fixed
- Fix ledc example (#511)
- Fix missing sdspi_host_get_dma_info for sdcard driver bug (#509)

## [0.45.1] - 2025-01-10

### Fixed
- Fix RGB to u32 conversion order in rmt_neopixel example (#505)
- Fix missing sdmmc_host_get_dma_info for sdcard driver bug (#507)

## [0.45.0] - 2025-01-02

### Deprecated

### Breaking
- Make the UART config to ESP-IDF  C config reusable outside the UART driver (for OpenThread)
- Re-use the SPI config struct of the SPI driver (for OpenThread)
- Add a `usb_serial` peripheral to the `Peripherals` struct for MCUs that do support the USB-serial-jtag peripheral (#503)
- UART default baud rate changed from 19'200 to 115'200

### Added
- Compatibility with ESP-IDF v5.3.X
- Docs: Add some docstrings for ADC module. (#455)
- Update uart.rs, add rs485 half duplex (#456)
- Update spi.rs, fix half3wire read (#459)
- SPI: Mark DMA as supported in the docu
- SD Card driver; SD Card host drivers (SPI and SDMMC) (#457)
- RMT Onewire Peripheral (#454)
- Add an example of using interrupt directly without async (#474)
- Add support for ESP internal temperature sensor (#337)
- Support the thread modem peripheral on the c6 MCU
- Add dual and quad SPI support (#479)
- Initial USB-serial-jtag driver (#504)

### Fixed
- Fix: UartDriver as embedded_io::Read blocks until buffer is full (#475)
- Allow modem splits even when only HW coex is used
- Fix esp_reset_reason_t constant names (#483)
- Fix drop for AdcDriver in deregister event callbacks (#487)
- Typo fix in task docs (#489)
- Update spi.rs for correct label in gpio_cs capture (#492)
- Fix a crash when dropping `SpiDriver`

## [0.44.1] - 2024-07-09
### Fixed
* The crate now does build with ESP-IDF V4.4.x + esp32c2/esp32c6/esp32h2, yet these MCUs should only be used with ESP-IDF V5+ 
  as they are not officially supported with ESP-IDF V4.4.x (#450)
* Enum `ResetReason` not dealing with all reset reasons (panics on unknown reset reason) (#443, #444)

## [0.44.0] - 2024-06-23
### Deprecated
**ESP-IDF v4.4** Please start upgrading to ESP-IDF v5.
### Breaking
* **removed**: ESP-IDF v4.3 support, including mostly conditional compilations. (#420)
* GPIO20 is now included on esp32. Notice that not every esp32 has a physical GPIO20. (#370)
* ledc: now it can also be used with high_speed channels on esp32. (#424)
* dependency: updated embassy-sync to 0.6. (#437)
* adc: legacy adc driver is now behind a feature flag `adc-oneshot-legacy` starting with >= ESP-IDF v5.0. For justification, look at https://github.com/espressif/esp-idf/issues/13938. (#433)
* spi: cs_pre/post_trans_delay() config option included. (#266)
### Added
* rmt: `Symbol` now derives `Clone` and `Copy` (#386)
* reset: restart() function (#383)
* pcnt: Can now be used with esp32c6. (#407)
* can: Frame flags enum (#411)
* task: added MallocCap enum - Flag to indicate the capabilities of a Memory Region. (#419)
* i2s: new I2sDriver implementation allowing for splited bidirectional i2s. (#435)
* spi: added new_without_sclk SpiDriver constructor (#440)
### Fixed
* esp32h2 builds: added missing hys_ctrl_mode field (#387)
* rmt: FixedLengthSignal was broken, which led to failures in the neopixel/smartled examples, among other things. (#402)
* e-hal 0.2: implements DelayUs and DelayMs for u8 to be consistent with the other implementations (#414)
* i2c: wrong timeout calculations. (#415)
* task: Compatibility with ESP-iDF v5.3 (pre-release) - adding stack_alloc_caps to `ThreadSpawnConfiguration`. (#419)
* i2s: Compatibility with ESP-IDF v5.3 (pre-release) - small internal adjustments to i2s (#419)
* ledc: max_duty() method miscalulated in certain conditions. (#431)
* timer: fix clock usage in timer driver used with ESP-IDF v5.x (#441)
* i2c: use correct xtal for esp32c2 on timeout calculations. (#438)
 
## [0.43.1] - 2024-02-21
* Fix - PinDriver state changes and the drop call invoked pull-ups to be enabled. New default behavior on init / state transition / drop is to not enable pull-ups. (#344). If users want to reduce power usage on unused pins, they now need to manually enable pull-ups on a pin. For example, call `core::mem::forget` on the PinDriver instance after setting the pull-ups.
* #354 - breaking change - `rmt` driver now does not directly expose `rmt_item32_t` but rather - wraps it with a `Symbol` newtype
* #374 - Improve delay/timer errors and rounding calculations
* #379 - Remove 4096 limit for SPI dma transfer size
* Fix clippy duplicate imports warnings with latest 1.78 nightly

## [0.43.0] - 2024-01-26
* Breaking change: feature `riscv-ulp-hal` (and consequently, feature `esp-idf-sys`) is now removed. Use the [esp-ulp-riscv-hal](https://github.com/esp-rs/esp-hal/tree/main/esp-ulp-riscv-hal) crate instead
* MSRV 1.75; remove the nightly feature flag from all async trait implementations
* Update public dependencies `e-hal` to 1.0.0 and `embassy-sync` to 0.5 and private dependency `heapless` to 0.8
* Allow `cargo check --all-features` to work correctly (there used to be a build error when both the `esp-idf-sys` and the `riscv-ulp-hal` features were enabled)
* #365 - Async Uart driver is not `Send`
* #362 - Async Uart write hangs forever
* #353 - Use the `PLL_F80M` clock source with ESP IDF 5.1 and esp32c6
* #351 - Remove the `OutputPin` requirement from SPI SDI pin
* #350 - Not checking for ESP_FAIL in AsyncCanDriver::transmit

## [0.42.5] - 2023-11-12
* BREAKING CHANGE IN A PATCH RELEASE DUE TO DISCOVERED UB: The `subscribe` methods in drivers `PinDriver`, `PcntDriver` and `TimerDriver` 
no longer accept non-static callbacks, as these lead to UB / crash when the driver is forgotten with e.g. `core::mem::forget`. Since local borrows
are a very useful feature however, these are still allowed via the newly-introduced and even more unsafe `subscribe_nonstatic` method.

## [0.42.4] - 2023-11-02
* Remove dependency on `AtomicU64` which is no longer supported by the upstream `*-espidf` targets
* Fix some Clippy warnings in the `spi` driver

## [0.42.3] - 2023-10-29
* Fix Timer array index bug #331 - prevented the use of TIMER10 on devices that support only 2 Timers
* Fix wrong TIMER11 index definition that declared TIMER11 as TIMER10 #331

## [0.42.2] - 2023-10-28
* Support for latest ESP IDF 5.2 dev (master)

## [0.42.1] - 2023-10-18
* Fix ambiguous name error #325 - a compilation issue when the NimBLE component is enabled in `esp-idf-sys`
* Fix compilation issues of the I2S driver for esp32h2 and esp32c2
* Fix compilation issues of the ADC drivers when the ESP IDF `esp_adc` component is not enabled
* Fix compilation issues of the GPIO driver for esp32c6

## [0.42.0] - 2023-10-17
* MSRV raised to 1.71
* New driver: I2S
* New driver: continuous ADC
* New driver: snapshot ADC, implementing the new ESP-IDF 5.0+ snapshot ADC API
* Async support in the following drivers: Timer, SPI, I2S, continuous ADC, CAN (via an `AsyncCanDriver` wrapper), UART (via an `AsyncUartDriver` wrapper)
* All async drivers can now work out of the box with any executor (`edge-executor` no longer a necessity) via a new ISR-to-task bridge (`esp_idf_hal::interrupt::asynch::IsrReactor`)
* CAN driver: support for pulling alerts in blocking and async mode
* UART driver: support for pulling UART events
* GPIO driver: scoped callback; `subscribe` callback now needs to live only as long as the `PinDriver` instance
* Timer driver: scoped callback; `subscribe` callback now needs to live only as long as the `TimerDriver` instance
* `task` and `interrupt` modules: new submodule in each - `asynch` - featuring a signal/notification-like synchronization primitive
* `task` module: `block_on` method capable of executing a future on the current thread
* `task` module: new sub-module - `queue` for the FreeRTOS `queue` synchonization primitive
* `task` module: new sub-module - `notification` - a more ergonomic API around the FreeRTOS task notification API
   which was already exposed via the `task::notify` and `task::wait_notification` APIs
* Upgraded to `embedded-hal` 1.0.0-rc.1 and `embedded-hal-async` 1.0.0-rc.1
* Dependency `esp-idf-sys` now re-exported as `esp_idf_hal::sys`
* Breaking change: `Peripherals::take` now returns an error when the peripherals are already taken
* Breaking change: `delay::Delay` struct extended with configurable threshold
* Breaking change: `task::wait_any_notification` removed; `task::notify` renamed to `task::notify_and_yield`; new function - `task::notify` - that notifies a task without automatically yielding to the notified task if it is a higher priority than the currently interrupted one
* Breaking change: `task::notify*` and `task::wait` now take/return `NonZeroU32` instead of `u32`
* Breaking change: GPIO - interrupts are now disabled automatically each time an ISR is triggered so as to avoid the IWDT triggering on level interrupts; use has to re-enable - in non-ISR code - via `PinDriver::enable_interrupt()`
* Breaking change: ESP IDF support for `edge-executor` moved to the `edge-executor` crate
* Deprecated: Using ESP-IDF 4.3 is now deprecated and all special cfg flags will be removed in the next release

## [0.41.2] - 2023-06-21

* Do not set the single shot flag in the CAN frame (#263)
* Add safe abstractions to CRC functions in ESP ROM (#261)
* Use same error for all e-hal 0.2 trait impls (#260)
* Add support for WakeupReason from Ext0 events (#259)
* Compilation failed when ESP_IDF_VERSION = "release/v5.1" (#258)
* Fix UART docs (#252)

## [0.41.1] - 2023-05-21

* UART driver was broken - see #250 for more details
* Removed a forgotten `[patch.crates-io]` section that was using `esp-idf-sys` from `master` (low impact, only relevant when building the examples)
* Clippy fixes

## [0.41.0] - 2023-05-13 (Yanked due to #250, see above)

* MSRV 1.66 (but MSRV 1.70 necessary if `nightly` is enabled)
* Support for new chips: esp32c2, esp32h2, esp32c6 and future proofed for esp32c5 and esp32p4
* Support for ESP IDF 5.0, 5.1 and 5.2 (master)
* Support for `embedded-hal` 1.0-alpha.10 and `embedded-hal-async` 0.2.0-alpha.2 (API breakage in i2c and spi)
* Async GPIO native API with support for `embedded-hal-async`
* PCNT driver
* Alerts and Mode support in the TWAI driver
* Task Watchdog API
* Configurable interrupt levels in all drivers (minor API breakage in `SpiDriver`)
* `EspError::from_infallible`
* Auto-reload support in the timer driver

## [0.40.1] - 2022-12-13

Fix the build when the ULP peripheral is enabled.

## [0.40] - 2022-12-09

Rebase on top of `esp-idf-sys` 0.32:
* Retire any usages of `esp-idf-sys::c_types` in favor of `core::ffi`
* Remove casts from `usize` to `u32` and back now that `esp-idf-sys` is compiled with `--size_t-is-usize` enabled

## [0.39.3, 0.39.4] - 2022-12-09

Minor doc fixes; Clippy fixes; `CriticalSection` will panic on FreeRTOS mutex lock/unlock failures.

## [0.39.1, 0.39.2] - 2022-11-21

Patch releases to fix compilation errors under no_std.

## [0.39] - 2022-11-01

Release 0.39 is a backwards-incompatible release where almost all drivers were touched in one way or another.

### Major Changes

The main themes of the 0.39 release are:
* Restore drop semantics for all drivers
* Simpler driver types (little to no generics)
* Unified naming
* Public API
* Completely revamped GPIO metaphor
* Timer driver
* Support for the `critical-section` crate by providing a `CriticalSection` implementation
* Support for the `embassy-sync` crate by providing two types of raw mutexes
* Support for the `edge-executor` crate
* Modem and Mac peripherals
* SPI driver rework

### Major changes elaboration

#### Restore drop semantics for all drivers

* The `release()` method is now retired everywhere
* Just dropping a driver will make it stop functioning 
* If peripherals need to be reused after the driver is dropped, this is achieved by passing the peripherals to the driver constructor via `&mut` references, e.g. `I2cMasterDriver::new(&mut peripherals.i2c1, &mut peripherals.pins.gpio10, &mut peripherals.pins.gpio11, &mut peripherals.pins.gpio12)`

### Simpler driver types

* All peripheral generics are removed from all drivers' types; e.g., the I2C master driver now has the following type signature: `I2cMasterDriver<'d>` 
* The lifetime - `'d` from above designates the lifetime of the peripheral (e.g. `I2c`) that is used by the driver
* In the most common case where the peripheral is just moved into the driver (and no longer accessible when the driver is dropped), `'d` = `'static`, or in other words, the type signature of the driver becomes `I2cMasterDriver<'static>` and can even be type aliased by the user as in `pub type SimpleI2cMasterDriver = I2cMasterDriver<'static>;`
* When the peripherals are passed to the driver using `&mut` references, `'d` designates the lifetime of the `&mut` reference
* Note that the constructor of each driver is still generic by the peripherals it takes, but these generics are "erased" from the type of the driver once the driver is constructed, as we only need to "remember" whether the peripheral is moved into the driver, or used via a `&mut` reference and can be reused after the driver is dropped. This semantics is captured by the `'d` lifetime

### Unified naming

* Each driver is named `<Peripheral>Driver`, where `<Peripheral>` is the name of the peripheral. E.g. the driver for the `Uart` peripheral is named `UartDriver`, the driver for the `Adc` peripheral is named `AdcDriver` and so on
* The one exception is the GPIO subsystem, where the driver is not named `GpioDriver`, but the simpler `PinDriver` instead, even if the concrete peripheral struct type might be e.g. `Gpio12`
* In case there are multiple drivers per peripheral - as in - say - a master and a slave protocol driver - only the `Slave` contains itself in its name, as in e.g. `SpiDriver` and `SpiSlaveDriver`
* NOTE: We are NOT fond of still using offensive terms like "master" and "slave". Unfortunately, the embedded industry itself has not yet agreed (to our knowledge) on a good replacement for these terms, hence they are still around

### Public API

In addition to implementing the `embedded-hal` traits where possible, all drivers now have public API. While the public API loosely follows the APIs from `embedded-hal`, it deviates where appropriate so that the native underlying ESP IDF driver is better utilized.

These public APIs mean that the user is no longer required to depend on the `embedded-hal` crate so as to consume the `esp-idf-hal` drivers.
Consuming the drivers via the `embedded-hal` traits is now only necessary when the user is targetting cross-platform portability of their application code.

### Completely revamped GPIO metaphor

In previous releases, the GPIO driver was a bit different from the others, in that each *pin peripheral itself* used to have TypeState and methods that configured the peripheral into a certain mode (as in e.g. input-only, input-output, output-only, ADC and so on) that drived the peripheral through a type-state change.

Furthermore, there was no notion of a pin "driver". The driver methods were fused directly into the peripheral, and a subset of these methods were available, depending on the type-state of the peripheral.

This scheme was asymmetric with the rest of the HAL, where peripherals are mostly opaque singleton objects, and it is the driver that exposes a user visible API (including implementation of the corresponding `embedded-hal` traits). It also suffered from less flexibility and code duplication accross the regular GPIO pins, and their degraded `Any*Pin` variants.

The new GPIO subsystem follows the driver-peripheral separation metaphor like everything else:
* Pin peripherals are static objects with no type-state, where the only allowed operation is to degrade a concrete pin instance implementing the `Pin` / `InputPin` / `OutputPin` traits
into a corresponding `Any*Pin` struct which is useful when e.g. passing an array of input or output pins accross the application code, as generics are erased by the degrading operation
* The capabilities of a pin peripheral are expressed by the concrete pin struct type (i.e. `GpioXX`) implementing a set of traits (`InputPin`, `AnalogPin`) and so on
* `PinDriver` is the universal driver for any pin peripheral (e.g. be it a non-degraded `GpioXX` struct, or a degraded `AnyIOPin`, `AnyOutputPin` or `AnyInput` pin struct)
* Providing an ISR handler is possible - via `PinDriver` - on any input pin, including on a degraded one

Finally, `PinDriver` can now work with digital pins by using the RTC digital IO API on chips that support this (ESP32 and the ESP32 S* series)

### Timer driver

The new `timer` module is exposing the hardware timer peripherals on the esp32* MCUs via the ESP-IDF timer driver. Just like the underlying ESP-IDF timer driver, a lot (but not all)
methods are actually safe to call from an ISR routine. Those which are unsafe will panic immediately if called from an ISR.

### Support for the `critical-section` crate

In addition to implementing `embedded-hal` crates, `esp-idf-hal` integrates with the wider Rust embedded ecosystem by providing out of the box critical section implementation for the `critical-section` crate.

To enable this support, you need to compile the crate with the `critical-section` feature enabled. 

Note that the provided critical section implementation is based on `esp_idf_hal::task::CriticalSection`, which itself is based on a recursive FreeRtos mutex.
This means that you can `enter()` the critical section for long periods of time, and your code can still be preempted by ISR routines or high priority FreeRtos tasks (threads), thus you should not worry about slowing down the whole RTOS reaction times by using a critical section.
This also means however, that this critical section (and its native `esp_idf_hal::task::CriticalSection` equivalent) CANNOT be used from an ISR context.

If you need a critical section with a warranty that your code will not be interrupted by an ISR or higher priority tasks (i.e. working accross ISRs and tasks), you should be using 
`esp_idf_hal::interrupt::IsrCriticalSection` instance, or the `esp_idf_hal::interrupt::free` method. Keep in mind that you should stay in this type of critical section for a very short period of time, because it **disables all interrupts**.

### Support for the `embassy-sync` crate

The HAL provides two mutex implementations that implement the `RawMutex` trait from the `embassy-sync` crate thus integrating the ESP-RS ecosystem better with the Rust embedded async ecosystem:
* `EspRawMutex` - this implementation uses a FreeRtos mutex and behaves similarly to `esp_idf_hal::task::CriticalSection`
* `IsrRawMutex` - this implementation works by disabling all interrupts and thus behaves similarly to `esp_idf_hal::interrupt::IsrCriticalSection`

To enable this support, you need to compile the crate with the `embassy-sync` feature enabled. 

While `embassy-sync` itself can use - via its `CriticalSectionRawMutex` mutex bridge - whatever a HAL is providing as a critical section to the `critical-section` crate, the above two implementations provide further benefits:
* `EspRawMutex` is almost the same as the `embassy-sync` native `CriticalSectionRawMutex` with the one major difference that ALL `CriticalSectionRawMutex` instances in fact share a **single** RTOS mutex underneath. This is a limitation which is coming from the `critical-section` crate itself. In contrast, each `EspRawMutex` instance has its own separate RTOS mutex
* `IsrRawMutex` - as the name suggests - allows `embassy-sync` to be utilized in scenarios where the application code should synchronize accross ISRs and regular RTOS task based code

### Support for the `edge-executor` crate

This is another HAL feature that integrates the ESP-RS ecosystem with the Rust embedded async ecosystem.

The [`edge-executor`](https://github.com/ivmarkov/edge-executor) crate is a simple local-only executor that is based on the popular `async-task` crate coming from the Smol async executor (which in turn powers the `async-std` executor).
Without getting into too many details, `edge-executor` is useful in embedded cotexts because 
* It is `no_std` compatible (but requires an allocator, unlike [`embassy-executor`](https://github.com/embassy-rs/embassy), so the latter might be a better fit for bare-metal use cases where ESP IDF is not utilized) 
* Has a small footprint
* Is ISR-friendly in that it can operate from an ISR context - or - which would be the natural setup when used on top of a RTOS like ESP IDF's FreeRtos - can be **awoken** directly from an ISR routine, this having a minimal latency

To enable this support, you need to compile the crate with the `edge-executor` feature enabled. 

The support for `edge-executor` in `esp-idf-hal` is in terms of providing an ISR-friendly `Monitor` trait implementation for `edge-executor` - `FreeRtosMonitor` - that can be awoken directly from an ISR, and is based on the FreeRtos task notification mechanism which is exposed in the `esp_idf_hal::task` crate.

### Modem and Mac peripherals

In previous releases, the Wifi and Ethernet drivers (part of the `esp-idf-svc` crate) did not follow the philosophy of `esp-idf-hal` in that each driver should take a corresponding peripheral (by moving or by a `&mut` reference).

This is now addressed in that the `esp-idf-hal` crate models two new peripherals:
* `modem::Modem`: models the esp32* hardware modem peripheral and implements two new marker traits: `modem::WifiModemPeripheral` and `modem::BluetoothModemPeripheral`
  * By implementing both of the above traits, the `modem::Modem` peripheral should be usable by both the Wifi driver in `esp-idf-svc`, as well as the future Bluetooth driver
  * `modem::Modem` is splittable into two other peripherals: `modem::WifiModem` (implementing only the `modem::WifiModemPeripheral` trait) and `modem::BluetoothModem` (implementing only the `modem::BluetoothModemPeripheral` trait) so that in future the simultaneous operation of the Wifi and Bluetooth drivers to be possible
* `mac::MAC`: models the EMAC hardware available on the original ESP32 chip. The Ethernet driver implementation - just like the Wifi driver implementation - is still in the `esp-idf-svc` crate which better aligns with the underlying ESP-IDF implementations, yet the new Wifi and Ethernet drivers in `esp-idf-svc` now expect their corresponding peripherals to be supplied during construction time

### SPI driver rework

The SPI driver is now split into two structures
* `SpiDriver` - represents an initialized SPI bus and manages access to the underlying SPI hardware 
* `SpiDeviceDriver` (new) - an abstraction for rach device connected to the SPI bus
  
The above split allows for the creation of more than one device per SPI bus. (Up to 6 for the esp32c* variants and 3 for all others).
When creating an `SpiDeviceDriver` instance, user is required to provide a `Borrow` to the `SpiDriver` instance (as in `SpiDriver`, `&SpiDriver`, `&mut SpiDriver`, `Rc(SpiDriver)` or `Arc(SpiDriver)`), so that the SPI bus stays initialized throughout the liftime of all devices.

A second wrapper implementation is now also provided: `SpiSoftCsDeviceDriver` It allows for more devices per SPI bus (i.e. above the 3/6 limit). This is implemented by operating the CS pin in software mode.<|MERGE_RESOLUTION|>--- conflicted
+++ resolved
@@ -12,11 +12,8 @@
 
 ### Fixed
 - Fix the SDMMC driver for ESP-IDF V5.5+
-<<<<<<< HEAD
 - Replace Arc with Rc in ledc_threads example (#514)
-=======
 - Fix outdated task docs
->>>>>>> a3878917
 
 ## [0.45.2] - 2025-01-15
 
