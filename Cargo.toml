[package]
name = "esp-idf-hal"
version = "0.39.0"
authors = ["sapir <yasapir@gmail.com>", "Ivan Markov <ivan.markov@gmail.com>"]
edition = "2018"
resolver = "2"
categories = ["embedded", "hardware-support"]
keywords = ["hal", "idf", "esp-idf", "esp32"]
description = "A Hardware abstraction layer for Espressif's ESP family of microcontrollers based on the ESP-IDF framework."
repository = "https://github.com/esp-rs/esp-idf-hal"
license = "MIT OR Apache-2.0"
readme = "README.md"
documentation = "https://esp-rs.github.io/esp-idf-hal/"
rust-version = "1.61"

[features]
default = ["std", "alloc", "esp-idf-sys"]
std = ["alloc", "esp-idf-sys/std", "edge-executor?/std"]
alloc = []
riscv-ulp-hal = []

[dependencies]
nb = "1.0.0"
embedded-can = "0.4.1"
embedded-hal = "=1.0.0-alpha.9"
embedded-hal-0-2 = { package = "embedded-hal", version = "0.2.7", features = ["unproven"] }
<<<<<<< HEAD
embedded-hal-n = {package = "embedded-hal", version= "=1.0.0-alpha.9", git = "https://github.com/rust-embedded/embedded-hal"}
esp-idf-sys = { version = "0.31.9", optional = true, default-features = false, features = ["native"] }
=======
embedded-hal-nb = "=1.0.0-alpha.1"
esp-idf-sys = { version = "0.31.10", optional = true, default-features = false, features = ["native"] }
>>>>>>> af76934c
critical-section = { version = "1.1", optional = true }
heapless = "0.7"
embassy-sync = { version = "0.1", optional = true, git = "https://github.com/ivmarkov/embassy" }
edge-executor = { version = "0.3", optional = true, default-features = false }

#[patch.'https://github.com/rust-embedded/embedded-hal']
#embedded-hal-n = { path = "../embedded-hal" }

[build-dependencies]
embuild = "0.30.4"
anyhow = "1"

[dev-dependencies]
anyhow = "1"
esp-idf-sys = { version = "0.31.10", features = ["native", "binstart"] }<|MERGE_RESOLUTION|>--- conflicted
+++ resolved
@@ -24,20 +24,13 @@
 embedded-can = "0.4.1"
 embedded-hal = "=1.0.0-alpha.9"
 embedded-hal-0-2 = { package = "embedded-hal", version = "0.2.7", features = ["unproven"] }
-<<<<<<< HEAD
-embedded-hal-n = {package = "embedded-hal", version= "=1.0.0-alpha.9", git = "https://github.com/rust-embedded/embedded-hal"}
-esp-idf-sys = { version = "0.31.9", optional = true, default-features = false, features = ["native"] }
-=======
 embedded-hal-nb = "=1.0.0-alpha.1"
 esp-idf-sys = { version = "0.31.10", optional = true, default-features = false, features = ["native"] }
->>>>>>> af76934c
 critical-section = { version = "1.1", optional = true }
 heapless = "0.7"
 embassy-sync = { version = "0.1", optional = true, git = "https://github.com/ivmarkov/embassy" }
 edge-executor = { version = "0.3", optional = true, default-features = false }
 
-#[patch.'https://github.com/rust-embedded/embedded-hal']
-#embedded-hal-n = { path = "../embedded-hal" }
 
 [build-dependencies]
 embuild = "0.30.4"
