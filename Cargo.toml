[package]
name = "esp-idf-hal"
version = "0.40.1"
authors = ["sapir <yasapir@gmail.com>", "Ivan Markov <ivan.markov@gmail.com>"]
edition = "2018"
resolver = "2"
categories = ["embedded", "hardware-support"]
keywords = ["hal", "idf", "esp-idf", "esp32"]
description = "A Hardware abstraction layer for Espressif's ESP family of microcontrollers based on the ESP-IDF framework."
repository = "https://github.com/esp-rs/esp-idf-hal"
license = "MIT OR Apache-2.0"
readme = "README.md"
documentation = "https://esp-rs.github.io/esp-idf-hal/"
rust-version = "1.61"

[features]
default = ["std", "alloc", "esp-idf-sys"]
std = ["alloc", "esp-idf-sys/std", "edge-executor?/std"]
alloc = []
riscv-ulp-hal = []
# by default esp-idf-sys includes driver/pulse_cnt.h when enabled driver/pcnt.h
# will be included instead (only used when compiling esp-idf > 4, esp-idf 4 always
# incudes driver/pcnt.h)
pcnt4 = ["esp-idf-sys/pcnt4"]

[dependencies]
nb = "1.0.0"
embedded-can = "0.4.1"
embedded-hal = "=1.0.0-alpha.9"
embedded-hal-0-2 = { package = "embedded-hal", version = "0.2.7", features = ["unproven"] }
embedded-hal-nb = "=1.0.0-alpha.1"
esp-idf-sys = { version = "0.32.1", optional = true, default-features = false, features = ["native"] }
critical-section = { version = "1.1", optional = true }
heapless = "0.7"
embassy-sync = { version = "0.1", optional = true }
edge-executor = { version = "0.3", optional = true, default-features = false }
<<<<<<< HEAD
bitflags = "2.0.0-rc.1"
=======
enumset = { version = "1", default-features = false }
>>>>>>> 2d646278

[build-dependencies]
embuild = "0.31"
anyhow = "1"

[dev-dependencies]
anyhow = "1"
esp-idf-sys = { version = "0.32", features = ["native", "binstart"] }
mipidsi = "0.5.0"
display-interface-spi = "0.4.1"
embedded-graphics = "0.7.1"<|MERGE_RESOLUTION|>--- conflicted
+++ resolved
@@ -34,11 +34,8 @@
 heapless = "0.7"
 embassy-sync = { version = "0.1", optional = true }
 edge-executor = { version = "0.3", optional = true, default-features = false }
-<<<<<<< HEAD
+enumset = { version = "1", default-features = false }
 bitflags = "2.0.0-rc.1"
-=======
-enumset = { version = "1", default-features = false }
->>>>>>> 2d646278
 
 [build-dependencies]
 embuild = "0.31"
