--- conflicted
+++ resolved
@@ -41,14 +41,4 @@
 anyhow = "1"
 esp-idf-svc = "0.36.2"
 esp-idf-sys = { version = "0.30", features = ["pio", "binstart"] }
-<<<<<<< HEAD
-log = "0.4"
-
-[patch.crates-io]
-#esp-idf-svc = "0.36.2"
-#esp-idf-sys = "0.30"
-esp-idf-hal = { path = "." }
-#log = "0.4"
-=======
-log = "0.4"
->>>>>>> e047da2e
+log = "0.4"